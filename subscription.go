package centrifuge

import (
	"fmt"
	"sync"
	"sync/atomic"
	"time"

	"github.com/centrifugal/protocol"
)

// SubscribeSuccessEvent is a subscribe success event context passed
// to event callback.
type SubscribeSuccessEvent struct {
	Resubscribed bool
	Recovered    bool
}

// SubscribeErrorEvent is a subscribe error event context passed to
// event callback.
type SubscribeErrorEvent struct {
	Error string
}

// UnsubscribeEvent is an event passed to unsubscribe event handler.
type UnsubscribeEvent struct{}

// LeaveEvent has info about user who left channel.
type LeaveEvent struct {
	ClientInfo
}

// JoinEvent has info about user who joined channel.
type JoinEvent struct {
	ClientInfo
}

// PublishEvent has info about received channel Publication.
type PublishEvent struct {
	Publication
}

// PublishHandler is a function to handle messages published in
// channels.
type PublishHandler interface {
	OnPublish(*Subscription, PublishEvent)
}

// JoinHandler is a function to handle join messages.
type JoinHandler interface {
	OnJoin(*Subscription, JoinEvent)
}

// LeaveHandler is a function to handle leave messages.
type LeaveHandler interface {
	OnLeave(*Subscription, LeaveEvent)
}

// UnsubscribeHandler is a function to handle unsubscribe event.
type UnsubscribeHandler interface {
	OnUnsubscribe(*Subscription, UnsubscribeEvent)
}

// SubscribeSuccessHandler is a function to handle subscribe success event.
type SubscribeSuccessHandler interface {
	OnSubscribeSuccess(*Subscription, SubscribeSuccessEvent)
}

// SubscribeErrorHandler is a function to handle subscribe error event.
type SubscribeErrorHandler interface {
	OnSubscribeError(*Subscription, SubscribeErrorEvent)
}

// subscriptionEventHub contains callback functions that will be called when
// corresponding event happens with subscription to channel.
type subscriptionEventHub struct {
	onPublish          PublishHandler
	onJoin             JoinHandler
	onLeave            LeaveHandler
	onUnsubscribe      UnsubscribeHandler
	onSubscribeSuccess SubscribeSuccessHandler
	onSubscribeError   SubscribeErrorHandler
}

// newSubscriptionEventHub initializes new subscriptionEventHub.
func newSubscriptionEventHub() *subscriptionEventHub {
	return &subscriptionEventHub{}
}

// OnPublish allows to set PublishHandler to SubEventHandler.
func (s *Subscription) OnPublish(handler PublishHandler) {
	s.events.onPublish = handler
}

// OnJoin allows to set JoinHandler to SubEventHandler.
func (s *Subscription) OnJoin(handler JoinHandler) {
	s.events.onJoin = handler
}

// OnLeave allows to set LeaveHandler to SubEventHandler.
func (s *Subscription) OnLeave(handler LeaveHandler) {
	s.events.onLeave = handler
}

// OnUnsubscribe allows to set UnsubscribeHandler to SubEventHandler.
func (s *Subscription) OnUnsubscribe(handler UnsubscribeHandler) {
	s.events.onUnsubscribe = handler
}

// OnSubscribeSuccess allows to set SubscribeSuccessHandler to SubEventHandler.
func (s *Subscription) OnSubscribeSuccess(handler SubscribeSuccessHandler) {
	s.events.onSubscribeSuccess = handler
}

// OnSubscribeError allows to set SubscribeErrorHandler to SubEventHandler.
func (s *Subscription) OnSubscribeError(handler SubscribeErrorHandler) {
	s.events.onSubscribeError = handler
}

// Different states of Subscription.
const (
	UNSUBSCRIBED = iota
	SUBSCRIBING
	SUBSCRIBED
	SUBERROR
	SUBCLOSED
)

// Subscription represents client subscription to channel.
type Subscription struct {
	futureID        uint64
	mu              sync.Mutex
	channel         string
	centrifuge      *Client
	subCloseCh      chan struct{}
	status          int
	events          *subscriptionEventHub
	lastOffset      uint64
	lastEpoch       string
	recover         bool
	err             error
	needResubscribe bool
	subFutures      map[uint64]subFuture
}

type subFuture struct {
	fn      func(error)
	closeCh chan struct{}
}

func newSubFuture(fn func(error)) subFuture {
	return subFuture{fn: fn, closeCh: make(chan struct{})}
}

func (c *Client) newSubscription(channel string) *Subscription {
	s := &Subscription{
		centrifuge:      c,
		channel:         channel,
		subCloseCh:      make(chan struct{}),
		events:          newSubscriptionEventHub(),
		subFutures:      make(map[uint64]subFuture),
		needResubscribe: false,
	}
	return s
}

// Channel returns subscription channel.
func (s *Subscription) Channel() string {
	return s.channel
}

func (s *Subscription) nextFutureID() uint64 {
	return atomic.AddUint64(&s.futureID, 1)
}

// Sub.mu lock must be held outside.
func (s *Subscription) resolveSubFutures(err error) {
	for _, fut := range s.subFutures {
		fut.fn(err)
		close(fut.closeCh)
	}
	s.subFutures = make(map[uint64]subFuture)
}

// Publish allows to publish data to channel.
func (s *Subscription) Publish(data []byte) (PublishResult, error) {
	s.mu.Lock()
	if s.status == SUBCLOSED {
		s.mu.Unlock()
		return PublishResult{}, ErrSubscriptionClosed
	}
	s.mu.Unlock()

	resCh := make(chan PublishResult, 1)
	errCh := make(chan error, 1)
	s.publish(data, func(result PublishResult, err error) {
		resCh <- result
		errCh <- err
	})
	return <-resCh, <-errCh
}

type HistoryOptions struct {
	Limit int32
	Since *StreamPosition
}

type HistoryOption func(options *HistoryOptions)

func WithHistorySince(sp *StreamPosition) HistoryOption {
	return func(options *HistoryOptions) {
		options.Since = sp
	}
}

func WithHistoryLimit(limit int32) HistoryOption {
	return func(options *HistoryOptions) {
		options.Limit = limit
	}
}

// History allows to extract channel history. By default it returns current stream top
// position without publications. Use WithHistoryLimit with a value > 0 to make this func
// to return publications.
func (s *Subscription) History(opts ...HistoryOption) (HistoryResult, error) {
	historyOpts := &HistoryOptions{}
	for _, opt := range opts {
		opt(historyOpts)
	}
	s.mu.Lock()
	if s.status == SUBCLOSED {
		s.mu.Unlock()
		return HistoryResult{}, ErrSubscriptionClosed
	}
	s.mu.Unlock()

	resCh := make(chan HistoryResult, 1)
	errCh := make(chan error, 1)
	s.history(*historyOpts, func(result HistoryResult, err error) {
		resCh <- result
		errCh <- err
	})
	return <-resCh, <-errCh
}

// Presence allows to extract channel history.
func (s *Subscription) Presence() (PresenceResult, error) {
	s.mu.Lock()
	if s.status == SUBCLOSED {
		s.mu.Unlock()
		return PresenceResult{}, ErrSubscriptionClosed
	}
	s.mu.Unlock()

	resCh := make(chan PresenceResult, 1)
	errCh := make(chan error, 1)
	s.presence(func(result PresenceResult, err error) {
		resCh <- result
		errCh <- err
	})
	return <-resCh, <-errCh
}

// PresenceStats allows to extract channel presence stats.
func (s *Subscription) PresenceStats() (PresenceStatsResult, error) {
	resCh := make(chan PresenceStatsResult, 1)
	errCh := make(chan error, 1)
	s.presenceStats(func(result PresenceStatsResult, err error) {
		resCh <- result
		errCh <- err
	})
	return <-resCh, <-errCh
}

func (s *Subscription) onSubscribe(fn func(err error)) {
	s.mu.Lock()
	defer s.mu.Unlock()
	if s.status == SUBSCRIBED {
		go fn(nil)
	} else if s.status == SUBERROR {
		go fn(s.err)
	} else {
		id := s.nextFutureID()
		fut := newSubFuture(fn)
		s.subFutures[id] = fut
		go func() {
			select {
			case <-fut.closeCh:
			case <-time.After(s.centrifuge.config.ReadTimeout):
				s.mu.Lock()
				defer s.mu.Unlock()
				fut, ok := s.subFutures[id]
				if !ok {
					return
				}
				delete(s.subFutures, id)
				fut.fn(ErrTimeout)
			}
		}()
	}
}

func (s *Subscription) publish(data []byte, fn func(PublishResult, error)) {
	s.onSubscribe(func(err error) {
		if err != nil {
			fn(PublishResult{}, err)
			return
		}
		s.centrifuge.publish(s.channel, data, fn)
	})
}

func (s *Subscription) history(opts HistoryOptions, fn func(HistoryResult, error)) {
	s.onSubscribe(func(err error) {
		if err != nil {
			fn(HistoryResult{}, err)
			return
		}
		s.centrifuge.history(s.channel, opts, fn)
	})
}

func (s *Subscription) presence(fn func(PresenceResult, error)) {
	s.onSubscribe(func(err error) {
		if err != nil {
			fn(PresenceResult{}, err)
			return
		}
		s.centrifuge.presence(s.channel, fn)
	})
}

func (s *Subscription) presenceStats(fn func(PresenceStatsResult, error)) {
	s.onSubscribe(func(err error) {
		if err != nil {
			fn(PresenceStatsResult{}, err)
			return
		}
		s.centrifuge.presenceStats(s.channel, fn)
	})
}

// Unsubscribe allows to unsubscribe from channel.
func (s *Subscription) Unsubscribe() error {
	s.mu.Lock()
	if s.status == SUBCLOSED {
		s.mu.Unlock()
		return ErrSubscriptionClosed
	}
	s.mu.Unlock()
	s.triggerOnUnsubscribe(false, false)
	s.centrifuge.unsubscribe(s.channel, func(result UnsubscribeResult, err error) {})
	return nil
}

// Close unsubscribes from channel and removes Subscription from Client's
// subscription map.
func (s *Subscription) Close() error {
	var needUnsubscribeEvent bool
	s.mu.Lock()
	if s.status == SUBCLOSED {
		s.mu.Unlock()
		return ErrSubscriptionClosed
	}
	if s.status == SUBSCRIBED {
		needUnsubscribeEvent = true
	}
	s.status = SUBCLOSED
	s.mu.Unlock()
	s.centrifuge.removeSubscription(s.channel)
	s.centrifuge.unsubscribe(s.channel, func(result UnsubscribeResult, err error) {})
	if needUnsubscribeEvent {
		if s.events != nil && s.events.onUnsubscribe != nil {
			handler := s.events.onUnsubscribe
			s.centrifuge.runHandler(func() {
				handler.OnUnsubscribe(s, UnsubscribeEvent{})
			})
		}
	}
	return nil
}

type SubscribeOptions struct {
	Since *StreamPosition
}

type SubscribeOption func(options *SubscribeOptions)

func WithSubscribeSince(sp *StreamPosition) SubscribeOption {
	return func(options *SubscribeOptions) {
		options.Since = sp
	}
}

// Subscribe allows initiating subscription process.
func (s *Subscription) Subscribe(opts ...SubscribeOption) error {
	subscribeOpts := &SubscribeOptions{}
	for _, opt := range opts {
		opt(subscribeOpts)
	}
	s.mu.Lock()
	if s.status == SUBCLOSED {
		s.mu.Unlock()
		return ErrSubscriptionClosed
	}
	s.needResubscribe = true
	s.mu.Unlock()
	if !s.centrifuge.connected() {
		return nil
	}
	return s.resubscribe(false, s.centrifuge.clientID(), *subscribeOpts)
}

func (s *Subscription) triggerOnUnsubscribe(needResubscribe bool, needRecover bool) {
	s.mu.Lock()
	if s.status != SUBSCRIBED {
		s.status = UNSUBSCRIBED
		s.mu.Unlock()
		return
	}
	s.needResubscribe = needResubscribe
	s.recover = needRecover
	s.status = UNSUBSCRIBED
	s.mu.Unlock()
	if s.events != nil && s.events.onUnsubscribe != nil {
		handler := s.events.onUnsubscribe
		s.centrifuge.runHandler(func() {
			handler.OnUnsubscribe(s, UnsubscribeEvent{})
		})
	}
}

func (s *Subscription) subscribeSuccess(isResubscribe bool, res protocol.SubscribeResult) {
	s.mu.Lock()
	if s.status != SUBSCRIBING {
		s.mu.Unlock()
		return
	}
	closeCh := make(chan struct{})
	s.subCloseCh = closeCh
	s.runSubRefresh(res.Ttl, closeCh)
	s.status = SUBSCRIBED
	s.resolveSubFutures(nil)
	s.mu.Unlock()
	if s.events != nil && s.events.onSubscribeSuccess != nil {
		handler := s.events.onSubscribeSuccess
		ev := SubscribeSuccessEvent{Resubscribed: isResubscribe, Recovered: res.Recovered}
		s.centrifuge.runHandler(func() {
			handler.OnSubscribeSuccess(s, ev)
		})
	}
	s.processRecover(res)
}

func (s *Subscription) subscribeError(err error) {
	s.mu.Lock()
	if s.status != SUBSCRIBING {
		s.mu.Unlock()
		return
	}
	if err == ErrTimeout {
		s.status = UNSUBSCRIBED
		s.mu.Unlock()
		go s.centrifuge.handleDisconnect(&disconnect{"subscribe timeout", true})
		return
	}
	s.err = err
	s.status = SUBERROR
	s.resolveSubFutures(err)
	s.mu.Unlock()
	if s.events != nil && s.events.onSubscribeError != nil {
		handler := s.events.onSubscribeError
		s.centrifuge.runHandler(func() {
			handler.OnSubscribeError(s, SubscribeErrorEvent{Error: err.Error()})
		})
	}
}

func (s *Subscription) handlePublication(pub protocol.Publication) {
	var handler PublishHandler
	if s.events != nil && s.events.onPublish != nil {
		handler = s.events.onPublish
	}
	if handler != nil {
		s.centrifuge.runHandler(func() {
			handler.OnPublish(s, PublishEvent{Publication: pubFromProto(pub)})
			s.mu.Lock()
			if pub.Offset > 0 {
				s.lastOffset = pub.Offset
			}
			s.mu.Unlock()
		})
	}
}

func (s *Subscription) handleJoin(info protocol.ClientInfo) {
	var handler JoinHandler
	if s.events != nil && s.events.onJoin != nil {
		handler = s.events.onJoin
	}
	if handler != nil {
		s.centrifuge.runHandler(func() {
			handler.OnJoin(s, JoinEvent{ClientInfo: infoFromProto(info)})
		})
	}
}

func (s *Subscription) handleLeave(info protocol.ClientInfo) {
	var handler LeaveHandler
	if s.events != nil && s.events.onLeave != nil {
		handler = s.events.onLeave
	}
	if handler != nil {
		s.centrifuge.runHandler(func() {
			handler.OnLeave(s, LeaveEvent{ClientInfo: infoFromProto(info)})
		})
	}
}

<<<<<<< HEAD
func (s *Subscription) handleUnsubscribe(m protocol.Unsubscribe) {
=======
func (s *Subscription) handleUnsub(m protocol.Unsubscribe) {
>>>>>>> 595eded2
	_ = s.Unsubscribe()
	if m.Resubscribe {
		_ = s.Subscribe()
	}
}

func (s *Subscription) resubscribe(isResubscribe bool, clientID string, opts SubscribeOptions) error {
	s.mu.Lock()
	if s.status == SUBSCRIBED || s.status == SUBSCRIBING {
		s.mu.Unlock()
		return nil
	}
	needResubscribe := s.needResubscribe
	if !needResubscribe {
		s.mu.Unlock()
		return nil
	}

	s.status = SUBSCRIBING
	s.mu.Unlock()

	token, err := s.centrifuge.privateSign(s.channel, clientID)
	if err != nil {
		s.mu.Lock()
		s.status = UNSUBSCRIBED
		s.mu.Unlock()
		return fmt.Errorf("error subscribing on channel %s: %v", s.channel, err)
	}

	s.mu.Lock()
	if s.status != SUBSCRIBING {
		s.mu.Unlock()
		return nil
	}

	var isRecover bool
	var sp StreamPosition
	if s.recover && isResubscribe {
		isRecover = true
		sp.Offset = s.lastOffset
		sp.Epoch = s.lastEpoch
	}
	if opts.Since != nil {
		s.recover = true
		isRecover = true
		sp.Offset = opts.Since.Offset
		sp.Epoch = opts.Since.Epoch
	}

	err = s.centrifuge.sendSubscribe(s.channel, isRecover, sp, token, func(res protocol.SubscribeResult, err error) {
		if err != nil {
			s.subscribeError(err)
			return
		}
		s.subscribeSuccess(isRecover, res)
	})
	s.mu.Unlock()
	return err
}

func (s *Subscription) runSubRefresh(ttl uint32, closeCh chan struct{}) {
	if s.status != SUBSCRIBED {
		return
	}
	if ttl == 0 {
		return
	}
	go func(interval uint32) {
		select {
		case <-closeCh:
			return
		case <-time.After(time.Duration(interval) * time.Second):
			s.centrifuge.sendSubRefresh(s.channel, func(result protocol.SubRefreshResult, err error) {
				if err != nil {
					return
				}
				if !result.Expires {
					return
				}
				s.mu.Lock()
				s.runSubRefresh(result.Ttl, closeCh)
				s.mu.Unlock()
			})
		}
	}(ttl)
}

func (s *Subscription) processRecover(res protocol.SubscribeResult) {
	s.mu.Lock()
	s.lastEpoch = res.Epoch
	s.mu.Unlock()
	if len(res.Publications) > 0 {
		pubs := res.Publications
		for i := 0; i < len(pubs); i++ {
			s.handlePublication(*res.Publications[i])
		}
	} else {
		s.mu.Lock()
		s.lastOffset = res.Offset
		s.mu.Unlock()
	}
}<|MERGE_RESOLUTION|>--- conflicted
+++ resolved
@@ -430,7 +430,7 @@
 	}
 }
 
-func (s *Subscription) subscribeSuccess(isResubscribe bool, res protocol.SubscribeResult) {
+func (s *Subscription) subscribeSuccess(isResubscribe bool, res *protocol.SubscribeResult) {
 	s.mu.Lock()
 	if s.status != SUBSCRIBING {
 		s.mu.Unlock()
@@ -476,7 +476,7 @@
 	}
 }
 
-func (s *Subscription) handlePublication(pub protocol.Publication) {
+func (s *Subscription) handlePublication(pub *protocol.Publication) {
 	var handler PublishHandler
 	if s.events != nil && s.events.onPublish != nil {
 		handler = s.events.onPublish
@@ -493,7 +493,7 @@
 	}
 }
 
-func (s *Subscription) handleJoin(info protocol.ClientInfo) {
+func (s *Subscription) handleJoin(info *protocol.ClientInfo) {
 	var handler JoinHandler
 	if s.events != nil && s.events.onJoin != nil {
 		handler = s.events.onJoin
@@ -505,7 +505,7 @@
 	}
 }
 
-func (s *Subscription) handleLeave(info protocol.ClientInfo) {
+func (s *Subscription) handleLeave(info *protocol.ClientInfo) {
 	var handler LeaveHandler
 	if s.events != nil && s.events.onLeave != nil {
 		handler = s.events.onLeave
@@ -517,15 +517,8 @@
 	}
 }
 
-<<<<<<< HEAD
-func (s *Subscription) handleUnsubscribe(m protocol.Unsubscribe) {
-=======
-func (s *Subscription) handleUnsub(m protocol.Unsubscribe) {
->>>>>>> 595eded2
+func (s *Subscription) handleUnsubscribe(_ *protocol.Unsubscribe) {
 	_ = s.Unsubscribe()
-	if m.Resubscribe {
-		_ = s.Subscribe()
-	}
 }
 
 func (s *Subscription) resubscribe(isResubscribe bool, clientID string, opts SubscribeOptions) error {
@@ -571,7 +564,7 @@
 		sp.Epoch = opts.Since.Epoch
 	}
 
-	err = s.centrifuge.sendSubscribe(s.channel, isRecover, sp, token, func(res protocol.SubscribeResult, err error) {
+	err = s.centrifuge.sendSubscribe(s.channel, isRecover, sp, token, func(res *protocol.SubscribeResult, err error) {
 		if err != nil {
 			s.subscribeError(err)
 			return
@@ -594,7 +587,7 @@
 		case <-closeCh:
 			return
 		case <-time.After(time.Duration(interval) * time.Second):
-			s.centrifuge.sendSubRefresh(s.channel, func(result protocol.SubRefreshResult, err error) {
+			s.centrifuge.sendSubRefresh(s.channel, func(result *protocol.SubRefreshResult, err error) {
 				if err != nil {
 					return
 				}
@@ -609,14 +602,14 @@
 	}(ttl)
 }
 
-func (s *Subscription) processRecover(res protocol.SubscribeResult) {
+func (s *Subscription) processRecover(res *protocol.SubscribeResult) {
 	s.mu.Lock()
 	s.lastEpoch = res.Epoch
 	s.mu.Unlock()
 	if len(res.Publications) > 0 {
 		pubs := res.Publications
 		for i := 0; i < len(pubs); i++ {
-			s.handlePublication(*res.Publications[i])
+			s.handlePublication(res.Publications[i])
 		}
 	} else {
 		s.mu.Lock()
