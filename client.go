--- conflicted
+++ resolved
@@ -251,7 +251,7 @@
 		return
 	}
 	cmd.Params = paramsData
-	err = c.sendAsync(cmd, func(r protocol.Reply, err error) {
+	err = c.sendAsync(cmd, func(r *protocol.Reply, err error) {
 		if err != nil {
 			fn(RPCResult{}, err)
 			return
@@ -389,7 +389,7 @@
 
 	for _, req := range reqs {
 		if req.cb != nil {
-			req.cb(protocol.Reply{}, ErrClientDisconnected)
+			req.cb(nil, ErrClientDisconnected)
 		}
 	}
 
@@ -484,7 +484,7 @@
 		c.requestsMu.RUnlock()
 		if ok {
 			if req.cb != nil {
-				req.cb(*reply, nil)
+				req.cb(reply, nil)
 			}
 		}
 		c.removeRequest(reply.Id)
@@ -493,7 +493,7 @@
 		if err != nil {
 			return err
 		}
-		err = c.handlePush(*push)
+		err = c.handlePush(push)
 		if err != nil {
 			return err
 		}
@@ -501,7 +501,7 @@
 	return nil
 }
 
-func (c *Client) handleMessage(msg protocol.Message) error {
+func (c *Client) handleMessage(msg *protocol.Message) error {
 
 	var handler MessageHandler
 	if c.events != nil && c.events.onMessage != nil {
@@ -518,14 +518,14 @@
 	return nil
 }
 
-func (c *Client) handlePush(msg protocol.Push) error {
+func (c *Client) handlePush(msg *protocol.Push) error {
 	switch msg.Type {
 	case protocol.Push_MESSAGE:
 		m, err := c.pushDecoder.DecodeMessage(msg.Data)
 		if err != nil {
 			return err
 		}
-		_ = c.handleMessage(*m)
+		_ = c.handleMessage(m)
 	case protocol.Push_UNSUBSCRIBE:
 		m, err := c.pushDecoder.DecodeUnsubscribe(msg.Data)
 		if err != nil {
@@ -536,13 +536,9 @@
 		sub, ok := c.subs[channel]
 		c.mu.RUnlock()
 		if !ok {
-			return c.handleServerUnsub(channel, *m)
-		}
-<<<<<<< HEAD
-		sub.handleUnsubscribe(*m)
-=======
-		sub.handleUnsub(*m)
->>>>>>> 595eded2
+			return c.handleServerUnsub(channel, m)
+		}
+		sub.handleUnsubscribe(m)
 	case protocol.Push_PUBLICATION:
 		m, err := c.pushDecoder.DecodePublication(msg.Data)
 		if err != nil {
@@ -553,9 +549,9 @@
 		sub, ok := c.subs[channel]
 		c.mu.RUnlock()
 		if !ok {
-			return c.handleServerPublication(channel, *m)
-		}
-		sub.handlePublication(*m)
+			return c.handleServerPublication(channel, m)
+		}
+		sub.handlePublication(m)
 	case protocol.Push_JOIN:
 		m, err := c.pushDecoder.DecodeJoin(msg.Data)
 		if err != nil {
@@ -566,7 +562,7 @@
 		sub, ok := c.subs[channel]
 		c.mu.RUnlock()
 		if !ok {
-			return c.handleServerJoin(channel, *m)
+			return c.handleServerJoin(channel, m)
 		}
 		sub.handleJoin(m.Info)
 	case protocol.Push_LEAVE:
@@ -579,7 +575,7 @@
 		sub, ok := c.subs[channel]
 		c.mu.RUnlock()
 		if !ok {
-			return c.handleServerLeave(channel, *m)
+			return c.handleServerLeave(channel, m)
 		}
 		sub.handleLeave(m.Info)
 	case protocol.Push_SUBSCRIBE:
@@ -595,14 +591,14 @@
 			// Client-side subscription exists.
 			return nil
 		}
-		return c.handleServerSub(channel, *m)
+		return c.handleServerSub(channel, m)
 	default:
 		return nil
 	}
 	return nil
 }
 
-func (c *Client) handleServerPublication(channel string, pub protocol.Publication) error {
+func (c *Client) handleServerPublication(channel string, pub *protocol.Publication) error {
 	c.mu.RLock()
 	_, ok := c.serverSubs[channel]
 	c.mu.RUnlock()
@@ -632,7 +628,7 @@
 	return nil
 }
 
-func (c *Client) handleServerJoin(channel string, join protocol.Join) error {
+func (c *Client) handleServerJoin(channel string, join *protocol.Join) error {
 	c.mu.RLock()
 	_, ok := c.serverSubs[channel]
 	c.mu.RUnlock()
@@ -651,7 +647,7 @@
 	return nil
 }
 
-func (c *Client) handleServerLeave(channel string, leave protocol.Leave) error {
+func (c *Client) handleServerLeave(channel string, leave *protocol.Leave) error {
 	c.mu.RLock()
 	_, ok := c.serverSubs[channel]
 	c.mu.RUnlock()
@@ -671,7 +667,7 @@
 	return nil
 }
 
-func (c *Client) handleServerSub(channel string, sub protocol.Subscribe) error {
+func (c *Client) handleServerSub(channel string, sub *protocol.Subscribe) error {
 	c.mu.Lock()
 	_, ok := c.serverSubs[channel]
 	if ok {
@@ -699,7 +695,7 @@
 	return nil
 }
 
-func (c *Client) handleServerUnsub(channel string, _ protocol.Unsubscribe) error {
+func (c *Client) handleServerUnsub(channel string, _ *protocol.Unsubscribe) error {
 	c.mu.Lock()
 	_, ok := c.serverSubs[channel]
 	if ok {
@@ -773,7 +769,7 @@
 	c.receive = make(chan []byte, 64)
 	c.transport = t
 	go c.reader(t, closeCh)
-	err = c.sendConnect(isReconnect, func(res protocol.ConnectResult, err error) {
+	err = c.sendConnect(isReconnect, func(res *protocol.ConnectResult, err error) {
 		defer reconnectWaitCB()
 		c.mu.Lock()
 		if c.status != CONNECTING {
@@ -871,7 +867,7 @@
 			if publishHandler != nil {
 				c.runHandler(func() {
 					for _, pub := range subRes.Publications {
-						publishHandler.OnServerPublish(c, ServerPublishEvent{Channel: channel, Publication: pubFromProto(*pub)})
+						publishHandler.OnServerPublish(c, ServerPublishEvent{Channel: channel, Publication: pubFromProto(pub)})
 						c.mu.Lock()
 						if sub, ok := c.serverSubs[channel]; ok {
 							sub.Offset = pub.Offset
@@ -985,7 +981,7 @@
 	cmd.Params = paramsData
 	c.mu.RUnlock()
 
-	_ = c.sendAsync(cmd, func(r protocol.Reply, err error) {
+	_ = c.sendAsync(cmd, func(r *protocol.Reply, err error) {
 		if err != nil {
 			return
 		}
@@ -1010,7 +1006,7 @@
 	})
 }
 
-func (c *Client) sendSubRefresh(channel string, fn func(protocol.SubRefreshResult, error)) {
+func (c *Client) sendSubRefresh(channel string, fn func(*protocol.SubRefreshResult, error)) {
 	c.mu.RLock()
 	clientID := c.id
 	c.mu.RUnlock()
@@ -1036,32 +1032,32 @@
 	paramsData, err := c.paramsEncoder.Encode(params)
 	if err != nil {
 		c.mu.RUnlock()
-		fn(protocol.SubRefreshResult{}, err)
+		fn(nil, err)
 		return
 	}
 	cmd.Params = paramsData
 	c.mu.RUnlock()
 
-	_ = c.sendAsync(cmd, func(r protocol.Reply, err error) {
-		if err != nil {
-			fn(protocol.SubRefreshResult{}, err)
+	_ = c.sendAsync(cmd, func(r *protocol.Reply, err error) {
+		if err != nil {
+			fn(nil, err)
 			return
 		}
 		if r.Error != nil {
-			fn(protocol.SubRefreshResult{}, errorFromProto(r.Error))
+			fn(nil, errorFromProto(r.Error))
 			return
 		}
 		var res protocol.SubRefreshResult
 		err = c.resultDecoder.Decode(r.Result, &res)
 		if err != nil {
-			fn(protocol.SubRefreshResult{}, err)
-			return
-		}
-		fn(res, nil)
-	})
-}
-
-func (c *Client) sendConnect(isReconnect bool, fn func(protocol.ConnectResult, error)) error {
+			fn(nil, err)
+			return
+		}
+		fn(&res, nil)
+	})
+}
+
+func (c *Client) sendConnect(isReconnect bool, fn func(*protocol.ConnectResult, error)) error {
 	cmd := &protocol.Command{
 		Id:     c.nextMsgID(),
 		Method: protocol.Command_CONNECT,
@@ -1096,23 +1092,23 @@
 		cmd.Params = paramsData
 	}
 
-	return c.sendAsync(cmd, func(reply protocol.Reply, err error) {
-		if err != nil {
-			fn(protocol.ConnectResult{}, err)
+	return c.sendAsync(cmd, func(reply *protocol.Reply, err error) {
+		if err != nil {
+			fn(nil, err)
 			return
 		}
 		if reply.Error != nil {
-			fn(protocol.ConnectResult{}, errorFromProto(reply.Error))
+			fn(nil, errorFromProto(reply.Error))
 			return
 		}
 
 		var res protocol.ConnectResult
 		err = c.resultDecoder.Decode(reply.Result, &res)
 		if err != nil {
-			fn(protocol.ConnectResult{}, err)
-			return
-		}
-		fn(res, nil)
+			fn(nil, err)
+			return
+		}
+		fn(&res, nil)
 	})
 }
 
@@ -1160,7 +1156,7 @@
 	Epoch  string
 }
 
-func (c *Client) sendSubscribe(channel string, recover bool, streamPos StreamPosition, token string, fn func(res protocol.SubscribeResult, err error)) error {
+func (c *Client) sendSubscribe(channel string, recover bool, streamPos StreamPosition, token string, fn func(res *protocol.SubscribeResult, err error)) error {
 	params := &protocol.SubscribeRequest{
 		Channel: channel,
 	}
@@ -1186,22 +1182,22 @@
 		Method: protocol.Command_SUBSCRIBE,
 		Params: paramsData,
 	}
-	return c.sendAsync(cmd, func(reply protocol.Reply, err error) {
-		if err != nil {
-			fn(protocol.SubscribeResult{}, err)
+	return c.sendAsync(cmd, func(reply *protocol.Reply, err error) {
+		if err != nil {
+			fn(nil, err)
 			return
 		}
 		if reply.Error != nil {
-			fn(protocol.SubscribeResult{}, errorFromProto(reply.Error))
+			fn(nil, errorFromProto(reply.Error))
 			return
 		}
 		var res protocol.SubscribeResult
 		err = c.resultDecoder.Decode(reply.Result, &res)
 		if err != nil {
-			fn(protocol.SubscribeResult{}, err)
-			return
-		}
-		fn(res, nil)
+			fn(nil, err)
+			return
+		}
+		fn(&res, nil)
 	})
 }
 
@@ -1299,7 +1295,7 @@
 		Method: protocol.Command_PUBLISH,
 		Params: paramsData,
 	}
-	err = c.sendAsync(cmd, func(r protocol.Reply, err error) {
+	err = c.sendAsync(cmd, func(r *protocol.Reply, err error) {
 		if err != nil {
 			fn(PublishResult{}, err)
 			return
@@ -1368,7 +1364,7 @@
 		Method: protocol.Command_HISTORY,
 		Params: paramsData,
 	}
-	err = c.sendAsync(cmd, func(r protocol.Reply, err error) {
+	err = c.sendAsync(cmd, func(r *protocol.Reply, err error) {
 		if err != nil {
 			fn(HistoryResult{}, err)
 			return
@@ -1385,7 +1381,7 @@
 		}
 		pubs := make([]Publication, len(res.Publications))
 		for i, m := range res.Publications {
-			pubs[i] = pubFromProto(*m)
+			pubs[i] = pubFromProto(m)
 		}
 		fn(HistoryResult{Publications: pubs}, nil)
 	})
@@ -1437,7 +1433,7 @@
 		Method: protocol.Command_PRESENCE,
 		Params: paramsData,
 	}
-	err = c.sendAsync(cmd, func(r protocol.Reply, err error) {
+	err = c.sendAsync(cmd, func(r *protocol.Reply, err error) {
 		if err != nil {
 			fn(PresenceResult{}, err)
 			return
@@ -1454,7 +1450,7 @@
 		}
 		p := make(map[string]ClientInfo)
 		for uid, info := range res.Presence {
-			p[uid] = infoFromProto(*info)
+			p[uid] = infoFromProto(info)
 		}
 		fn(PresenceResult{Presence: p}, nil)
 	})
@@ -1510,7 +1506,7 @@
 		Method: protocol.Command_PRESENCE_STATS,
 		Params: paramsData,
 	}
-	err = c.sendAsync(cmd, func(r protocol.Reply, err error) {
+	err = c.sendAsync(cmd, func(r *protocol.Reply, err error) {
 		if err != nil {
 			fn(PresenceStatsResult{}, err)
 			return
@@ -1567,7 +1563,7 @@
 		Method: protocol.Command_UNSUBSCRIBE,
 		Params: paramsData,
 	}
-	err = c.sendAsync(cmd, func(r protocol.Reply, err error) {
+	err = c.sendAsync(cmd, func(r *protocol.Reply, err error) {
 		if err != nil {
 			fn(UnsubscribeResult{}, err)
 			return
@@ -1594,12 +1590,12 @@
 		Id:     c.nextMsgID(),
 		Method: protocol.Command_PING,
 	}
-	_ = c.sendAsync(cmd, func(_ protocol.Reply, err error) {
+	_ = c.sendAsync(cmd, func(_ *protocol.Reply, err error) {
 		fn(err)
 	})
 }
 
-func (c *Client) sendAsync(cmd *protocol.Command, cb func(protocol.Reply, error)) error {
+func (c *Client) sendAsync(cmd *protocol.Command, cb func(*protocol.Reply, error)) error {
 	c.addRequest(cmd.Id, cb)
 
 	err := c.send(cmd)
@@ -1616,7 +1612,7 @@
 			if !ok {
 				return
 			}
-			req.cb(protocol.Reply{}, ErrTimeout)
+			req.cb(nil, ErrTimeout)
 		case <-c.closeCh:
 			c.requestsMu.RLock()
 			req, ok := c.requests[cmd.Id]
@@ -1624,7 +1620,7 @@
 			if !ok {
 				return
 			}
-			req.cb(protocol.Reply{}, ErrClientClosed)
+			req.cb(nil, ErrClientClosed)
 		}
 	}()
 	return nil
@@ -1644,10 +1640,10 @@
 }
 
 type request struct {
-	cb func(protocol.Reply, error)
-}
-
-func (c *Client) addRequest(id uint32, cb func(protocol.Reply, error)) {
+	cb func(*protocol.Reply, error)
+}
+
+func (c *Client) addRequest(id uint32, cb func(*protocol.Reply, error)) {
 	c.requestsMu.Lock()
 	defer c.requestsMu.Unlock()
 	c.requests[id] = request{cb}
